import logging
from typing import List, Tuple

from chia.types.blockchain_format.program import Program
from chia.types.blockchain_format.sized_bytes import bytes32
from chia.wallet.puzzles.load_clvm import load_clvm

log = logging.getLogger(__name__)
SINGLETON_TOP_LAYER_MOD = load_clvm("singleton_top_layer_v1_1.clvm")
LAUNCHER_PUZZLE = load_clvm("singleton_launcher.clvm")
NFT_STATE_LAYER_MOD = load_clvm("nft_state_layer.clvm")
LAUNCHER_PUZZLE_HASH = LAUNCHER_PUZZLE.get_tree_hash()
SINGLETON_MOD_HASH = SINGLETON_TOP_LAYER_MOD.get_tree_hash()
NFT_STATE_LAYER_MOD_HASH = NFT_STATE_LAYER_MOD.get_tree_hash()
NFT_TRANSFER_PROGRAM = load_clvm("nft_transfer_program.clvm")
OFFER_MOD = load_clvm("settlement_payments.clvm")


def create_nft_layer_puzzle_with_curry_params(
    metadata: Program, metadata_updater_hash: bytes32, inner_puzzle: Program
) -> Program:
    """Curries params into nft_state_layer.clvm

    Args to curry:
        NFT_STATE_LAYER_MOD_HASH
        METADATA
        METADATA_UPDATER_PUZZLE_HASH
        INNER_PUZZLE"""
    log.debug(
        "Creating nft layer puzzle curry: mod_hash: %s, metadata: %r, metadata_hash: %s",
        NFT_STATE_LAYER_MOD_HASH,
        metadata,
        metadata_updater_hash,
    )
    return NFT_STATE_LAYER_MOD.curry(NFT_STATE_LAYER_MOD_HASH, metadata, metadata_updater_hash, inner_puzzle)


def create_full_puzzle_with_nft_puzzle(singleton_id: bytes32, inner_puzzle: Program) -> Program:
    log.debug(
        "Creating full NFT puzzle with inner puzzle: \n%r\n%r",
        singleton_id,
        inner_puzzle.get_tree_hash(),
    )
    singleton_struct = Program.to((SINGLETON_MOD_HASH, (singleton_id, LAUNCHER_PUZZLE_HASH)))

    full_puzzle = SINGLETON_TOP_LAYER_MOD.curry(singleton_struct, inner_puzzle)
    log.debug("Created NFT full puzzle with inner: %s", full_puzzle.get_tree_hash())
    return full_puzzle


def get_uri_list_from_puzzle(puzzle: Program) -> List[Tuple[bytes, bytes]]:
    matched, singleton_args, curried_args = match_nft_puzzle(puzzle)
    if matched:
        return list(curried_args[1].as_iter())
    raise ValueError("Not an NFT puzzle ")


def create_full_puzzle(
    singleton_id: bytes32, metadata: Program, metadata_updater_puzhash: bytes32, inner_puzzle: Program
) -> Program:
    log.debug(
        "Creating full NFT puzzle with: \n%r\n%r\n%r\n%r",
        singleton_id,
        metadata.get_tree_hash(),
        metadata_updater_puzhash,
        inner_puzzle.get_tree_hash(),
    )
    singleton_struct = Program.to((SINGLETON_MOD_HASH, (singleton_id, LAUNCHER_PUZZLE_HASH)))
    singleton_inner_puzzle = create_nft_layer_puzzle_with_curry_params(metadata, metadata_updater_puzhash, inner_puzzle)

    full_puzzle = SINGLETON_TOP_LAYER_MOD.curry(singleton_struct, singleton_inner_puzzle)
    log.debug("Created NFT full puzzle: %s", full_puzzle.get_tree_hash())
    return full_puzzle


def match_nft_puzzle(puzzle: Program) -> Tuple[bool, Program, List[Program]]:
    """
    Given a puzzle test if it's an NFT and, if it is, return the curried arguments
    """
<<<<<<< HEAD
    # TODO Update this method after the NFT code finalized
    uncurried_nft: UncurriedNFT = UncurriedNFT.uncurry(puzzle, True)
    data_uris = []
    for uri in uncurried_nft.data_uris.as_python():
        data_uris.append(str(uri, "utf-8"))

    nft_info = NFTInfo(
        uncurried_nft.singleton_launcher_id.as_python().hex(),
        nft_coin.name().hex(),
        uncurried_nft.owner_did.as_python(),
        uint64(uncurried_nft.trade_price_percentage.as_int()),
        data_uris,
        str(uncurried_nft.data_hash.as_python(), "utf-8"),
        [],
        "",
        [],
        "",
        "1.0.0",
        uint64(1),
    )
    return nft_info


def get_trade_prices_list_from_inner_solution(solution: Program) -> Optional[Program]:
    try:
        prog: Program = solution.rest().rest().rest().rest().first().first()
        return prog
    except Exception:
        return None


def get_transfer_program_solution_from_solution(solution: Program) -> Optional[Program]:
=======
>>>>>>> ecf7cd86
    try:
        mod, singleton_curried_args = puzzle.uncurry()
        if mod == SINGLETON_TOP_LAYER_MOD:
            mod, curried_args = singleton_curried_args.rest().first().uncurry()
            log.debug("Got a singleton matched: %r", singleton_curried_args)
            if mod == NFT_STATE_LAYER_MOD:
                log.debug("Got a NFT MOD matched: %s", curried_args)
                return True, singleton_curried_args, list(curried_args.as_iter())
    except Exception:
        log.exception("Error extracting NFT puzzle arguments")
        return False, Program.to([]), []
    return False, Program.to([]), []<|MERGE_RESOLUTION|>--- conflicted
+++ resolved
@@ -1,8 +1,11 @@
 import logging
-from typing import List, Tuple
 
+from chia.types.blockchain_format.coin import Coin
 from chia.types.blockchain_format.program import Program
 from chia.types.blockchain_format.sized_bytes import bytes32
+from chia.util.ints import uint64
+from chia.wallet.nft_wallet.nft_info import NFTInfo
+from chia.wallet.nft_wallet.uncurry_nft import UncurriedNFT
 from chia.wallet.puzzles.load_clvm import load_clvm
 
 log = logging.getLogger(__name__)
@@ -48,13 +51,6 @@
     return full_puzzle
 
 
-def get_uri_list_from_puzzle(puzzle: Program) -> List[Tuple[bytes, bytes]]:
-    matched, singleton_args, curried_args = match_nft_puzzle(puzzle)
-    if matched:
-        return list(curried_args[1].as_iter())
-    raise ValueError("Not an NFT puzzle ")
-
-
 def create_full_puzzle(
     singleton_id: bytes32, metadata: Program, metadata_updater_puzhash: bytes32, inner_puzzle: Program
 ) -> Program:
@@ -73,54 +69,32 @@
     return full_puzzle
 
 
-def match_nft_puzzle(puzzle: Program) -> Tuple[bool, Program, List[Program]]:
+def get_nft_info_from_puzzle(puzzle: Program, nft_coin: Coin) -> NFTInfo:
     """
-    Given a puzzle test if it's an NFT and, if it is, return the curried arguments
+    Extract NFT info from a full puzzle
+    :param puzzle: NFT full puzzle
+    :param nft_coin: NFT coin
+    :return: NFTInfo
     """
-<<<<<<< HEAD
     # TODO Update this method after the NFT code finalized
-    uncurried_nft: UncurriedNFT = UncurriedNFT.uncurry(puzzle, True)
+    uncurried_nft: UncurriedNFT = UncurriedNFT.uncurry(puzzle)
     data_uris = []
     for uri in uncurried_nft.data_uris.as_python():
         data_uris.append(str(uri, "utf-8"))
 
     nft_info = NFTInfo(
-        uncurried_nft.singleton_launcher_id.as_python().hex(),
-        nft_coin.name().hex(),
-        uncurried_nft.owner_did.as_python(),
+        uncurried_nft.singleton_launcher_id.as_python().hex().upper(),
+        nft_coin.name().hex().upper(),
+        uncurried_nft.owner_did.as_python().hex().upper(),
         uint64(uncurried_nft.trade_price_percentage.as_int()),
         data_uris,
-        str(uncurried_nft.data_hash.as_python(), "utf-8"),
+        uncurried_nft.data_hash.as_python().hex().upper(),
         [],
         "",
         [],
         "",
-        "1.0.0",
+        "NFT0",
         uint64(1),
+        uint64(1)
     )
-    return nft_info
-
-
-def get_trade_prices_list_from_inner_solution(solution: Program) -> Optional[Program]:
-    try:
-        prog: Program = solution.rest().rest().rest().rest().first().first()
-        return prog
-    except Exception:
-        return None
-
-
-def get_transfer_program_solution_from_solution(solution: Program) -> Optional[Program]:
-=======
->>>>>>> ecf7cd86
-    try:
-        mod, singleton_curried_args = puzzle.uncurry()
-        if mod == SINGLETON_TOP_LAYER_MOD:
-            mod, curried_args = singleton_curried_args.rest().first().uncurry()
-            log.debug("Got a singleton matched: %r", singleton_curried_args)
-            if mod == NFT_STATE_LAYER_MOD:
-                log.debug("Got a NFT MOD matched: %s", curried_args)
-                return True, singleton_curried_args, list(curried_args.as_iter())
-    except Exception:
-        log.exception("Error extracting NFT puzzle arguments")
-        return False, Program.to([]), []
-    return False, Program.to([]), []+    return nft_info