--- conflicted
+++ resolved
@@ -12,11 +12,6 @@
     create_nft_layer_puzzle_with_curry_params,
     recurry_nft_puzzle,
 )
-<<<<<<< HEAD
-from chia.wallet.outer_puzzles import match_puzzle
-from chia.wallet.puzzles.cat_loader import CAT_MOD
-=======
->>>>>>> 6caff002
 from chia.wallet.puzzles.load_clvm import load_clvm
 from chia.wallet.puzzles.p2_delegated_puzzle_or_hidden_puzzle import puzzle_for_pk, solution_for_conditions
 from tests.core.make_block_generator import int_to_public_key
@@ -56,8 +51,6 @@
         SINGLETON_STRUCT,
         maker_p2_ph,
         royalty_pc,
-        OFFER_MOD.get_tree_hash(),
-        CAT_MOD.get_tree_hash(),
     )
 
     ownership_puz = NFT_OWNERSHIP_LAYER.curry(
